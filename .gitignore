--- conflicted
+++ resolved
@@ -131,9 +131,5 @@
 # local
 *.local*
 .vscode
-<<<<<<< HEAD
 *.old
-.eve-ng/
-=======
-*.old
->>>>>>> 8324f07a
+.eve-ng/