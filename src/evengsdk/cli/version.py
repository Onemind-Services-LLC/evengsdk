# -*- coding: utf-8 -*-
<<<<<<< HEAD
__version__ = "0.2.1"
=======
__version__ = "0.2.2"
>>>>>>> 4aa12cbb
<|MERGE_RESOLUTION|>--- conflicted
+++ resolved
@@ -1,6 +1,2 @@
 # -*- coding: utf-8 -*-
-<<<<<<< HEAD
-__version__ = "0.2.1"
-=======
-__version__ = "0.2.2"
->>>>>>> 4aa12cbb
+__version__ = "0.2.2"